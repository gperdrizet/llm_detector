'''Internal LLM detector API.'''

from typing import Callable
import random
from flask import Flask, request
from celery import Celery, Task, shared_task
from celery.app import trace
from celery.result import AsyncResult
from celery.utils.log import get_task_logger
import api.configuration as config
import api.functions.scoring as scoring_funcs
# pylint: disable=W0223

# Comment ##############################################################
# Code ########################################################################

# Disable return portion task success message log so that
# user messages don't get logged.
trace.LOG_SUCCESS = '''\
Task %(name)s[%(id)s] succeeded in %(runtime)ss\
'''

def create_celery_app(app: Flask) -> Celery:
    '''Sets up Celery app object'''

    class FlaskTask(Task):
        '''Gives task function an active Flask context'''

        def __call__(self, *args: object, **kwargs: object) -> object:
            with app.app_context():
                return self.run(*args, **kwargs)

    # Create Celery app
    celery_app = Celery(app.name, task_cls = FlaskTask)

    # Add configuration from Flask app's Celery config. dict
    celery_app.config_from_object(app.config['CELERY'])

    # Configure logging
    celery_app.log.setup(
        loglevel = 'INFO',
        logfile = f'{config.LOG_PATH}/celery.log',
        colorize = None
    )

    # Set as default and add to extensions
    celery_app.set_default()
    app.extensions['celery'] = celery_app

    return celery_app

def create_flask_celery_app(
        reader_model: Callable = None,
        writer_model: Callable = None,
        perplexity_ratio_kld_kde: Callable = None,
        tfidf_luts: Callable = None,
        tfidf_kld_kde: Callable = None,
        model: Callable = None
) -> Flask:

    '''Creates Flask app for use with Celery'''

    # Make the app
    app = Flask(__name__)

    # Set the Celery configuration
    app.config.from_mapping(
        CELERY = dict(
            broker_url = config.REDIS_URL,
            result_backend = config.REDIS_URL,
            task_ignore_result = True,
            broker_connection_retry_on_startup = True
        ),
    )

    app.config.from_prefixed_env()

    # Make the celery app
    create_celery_app(app)

    # Get task logger
    logger = get_task_logger(__name__)


    @shared_task(ignore_result = False)
    def score_text(
            suspect_string: str = None,
            response_mode: str = 'default'
    ) -> str:

        '''Takes a string and scores it, returns a dict.
        containing the author call and the original string'''

        logger.info('Submitting string for score.')
        logger.info('Response mode is: %s', response_mode)

        # Check to make sure that text is of sane length
        text_length = len(suspect_string.split(' '))

        if text_length < 50 or text_length > 400:

            reply = '''For best results text should be longer than 50 words and\
                  shorter than 400 words.'''

        else:

            # Call the real scoring function or mock based on mode
            if config.MODE == 'testing':

                # Mock the score with a random float
                score = [random.uniform(0, 1)]

                # Threshold the score
                if score[0] >= 0.5:
                    reply = 'Text is human'

                elif score[0] < 0.5:
                    reply = 'Text is synthetic'

            elif config.MODE == 'production':

                # Call the scoring function
                response = scoring_funcs.score_string(
                    reader_model,
                    writer_model,
                    perplexity_ratio_kld_kde,
                    tfidf_luts,
                    tfidf_kld_kde,
                    model,
                    suspect_string,
                    response_mode
                )

                if response_mode == 'default':

                    human_probability = response[0] * 100
                    machine_probability = response[1] * 100

                    if human_probability > machine_probability:
                        reply = f'''{human_probability:.1f}% chance that this text was written by\
                              a human.'''

<<<<<<< HEAD
                human_probability = response[0] * 100
                machine_probability = response[1] * 100

                if human_probability > machine_probability:
                    reply = f'{human_probability:.1f}% chance that this text was written by a human.'

                elif human_probability < machine_probability:
                    reply = f'{machine_probability:.1f}% chance that this text was written by a machine.'
=======
                    elif human_probability < machine_probability:
                        reply = f'''{machine_probability:.1f}% chance that this text was written by\
                              a machine.'''
>>>>>>> 0b7bcb46

                elif response_mode == 'verbose':

                    features = ('Fragment length (tokens): '
                                f"{response[2]['Fragment length (tokens)']:.0f}\n"
                                'Perplexity: '
                                f"{response[2]['Perplexity']:.2f}\n"
                                'Cross-perplexity: '
                                f"{response[2]['Cross-perplexity']:.2f}\n"
                                'Perplexity ratio score: '
                                f"{response[2]['Perplexity ratio score']:.3f}\n"
                                'Perplexity ratio Kullback-Leibler score: '
                                f"{response[2]['Perplexity ratio Kullback-Leibler score']:.3f}\n"
                                'Human TF-IDF: '
                                f"{response[2]['Human TF-IDF']:.2f}\n"
                                'Synthetic TF-IDF: '
                                f"{response[2]['Synthetic TF-IDF']:.2f}\n"
                                'TF-IDF score: '
                                f"{response[2]['TF-IDF score']:.3f}\n"
                                'TF-IDF Kullback-Leibler score: '
                                f"{response[2]['TF-IDF Kullback-Leibler score']:.3f}")

                    reply = f'''Class probabilities: human = {response[0]:.3f},\
                          machine = {response[1]:.3f}\n\nFeature values:\n{features}.'''

        # Return the result from the output queue
        return {'reply': reply, 'text': suspect_string}

    # Set listener for text strings via POST
    @app.post('/submit_text')
    def submit_text() -> dict:
        '''Submits text for scoring. Returns dict. containing 
        result id.'''

        # Get the suspect text string from the request data
        request_data = request.get_json()
        text_string = request_data['string']
        response_mode = request_data['response_mode']

        # Submit the text for scoring
        result = score_text.delay(text_string, response_mode)

        return {'result_id': result.id}

    @app.get('/result/<result_id>')
    def task_result(result_id: str) -> dict:
        '''Gets result by result id. Returns dictionary
        with task status'''

        # Get the result
        result = AsyncResult(result_id)

        # Return status and result if ready
        return {
            'ready': result.ready(),
            'successful': result.successful(),
            'value': result.result if result.ready() else None,
        }

    return app<|MERGE_RESOLUTION|>--- conflicted
+++ resolved
@@ -140,20 +140,8 @@
                         reply = f'''{human_probability:.1f}% chance that this text was written by\
                               a human.'''
 
-<<<<<<< HEAD
-                human_probability = response[0] * 100
-                machine_probability = response[1] * 100
-
-                if human_probability > machine_probability:
-                    reply = f'{human_probability:.1f}% chance that this text was written by a human.'
-
-                elif human_probability < machine_probability:
-                    reply = f'{machine_probability:.1f}% chance that this text was written by a machine.'
-=======
                     elif human_probability < machine_probability:
-                        reply = f'''{machine_probability:.1f}% chance that this text was written by\
-                              a machine.'''
->>>>>>> 0b7bcb46
+                        reply = f'{machine_probability:.1f}% chance that this text was written by a machine.'
 
                 elif response_mode == 'verbose':
 
